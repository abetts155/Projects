--- conflicted
+++ resolved
@@ -7,7 +7,7 @@
 import adam.betts.graphs.CFGGenerator;
 import adam.betts.graphs.CallGraph;
 import adam.betts.graphs.ControlFlowGraph;
-import adam.betts.graphs.utils.StronglyConnectedComponents;
+import adam.betts.graphs.trees.LoopNests;
 import adam.betts.outputs.UDrawGraph;
 import adam.betts.tools.MainProgramGenerator;
 import adam.betts.utilities.Debug;
@@ -18,46 +18,23 @@
 {
 	protected ArrayList <Subprogram> subprograms = new ArrayList <Subprogram> ();
 	protected Program program = new Program ();
-<<<<<<< HEAD
-	protected ArrayList <Subprogram> levelSet = new ArrayList <Subprogram> ();
 	protected CallGraph callgraph = new CallGraph ();
-	protected ControlFlowGraph root;
+	protected int rootID;
 	protected Random gen = new Random ();
 	protected final int numOfSubprograms = MainProgramGenerator.Globals.getNumberOfSubprograms ();
 	protected final int depth = MainProgramGenerator.Globals.getDepthOfCallGraph ();
-	protected HashMap <Integer, ArrayList <Integer>> call = new HashMap <Integer, ArrayList <Integer>> ();
-	protected int callSiteID;
+	protected HashMap <Integer, ArrayList <Integer>> callSites = new HashMap <Integer, ArrayList <Integer>> ();
+	protected ArrayList <Integer> disconnectedNodes = new ArrayList <Integer> ();
+	protected ArrayList <Subprogram> possibleRoots = new ArrayList <Subprogram> ();
+	protected int level = 0;
+	protected HashMap <Integer, Integer> levelMap = new HashMap <Integer, Integer> ();
 
-=======
-	protected CallGraph callgraph = new CallGraph ();
-	protected int rootID;
-	protected Random gen = new Random();
-	protected final int numOfSubprograms = MainProgramGenerator.Globals.getNumberOfSubprograms ();
-	protected final int depth = MainProgramGenerator.Globals.getDepthOfCallGraph ();
-	protected HashMap<Integer, ArrayList<Integer>> callSites = new HashMap<Integer, ArrayList<Integer>> ();
-	protected ArrayList<Integer> disconnectedNodes = new ArrayList<Integer> (); 
-	protected ArrayList<Subprogram> possibleRoots = new ArrayList<Subprogram> ();
-	protected int level = 0;
-	protected HashMap <Integer, Integer> levelMap = new HashMap<Integer, Integer> ();
-	
->>>>>>> beec9ac1
 	public ProgramGenerator ()
 	{
 		addSubprograms ();
 		addCalls ();
-<<<<<<< HEAD
-		StronglyConnectedComponents scc = new StronglyConnectedComponents (callgraph);
+		program.callg = callgraph;
 
-		if (scc.numberOfTrivialSccs () != callgraph.numOfVertices ())
-		{
-			Debug.debugMessage (getClass (), "SCC detected in call graph", 1);
-			System.exit (1);
-		}
-
-=======
-		program.callg = callgraph;
-			
->>>>>>> beec9ac1
 		if (Globals.uDrawDirectorySet ())
 		{
 			UDrawGraph.makeUDrawFile (program.getCallGraph ());
@@ -90,49 +67,32 @@
 				UDrawGraph.makeUDrawFile (cfg, subprogramName);
 			}
 
-			// LoopNests loop = new LoopNests (cfg, cfg.getEntryID ());
+			LoopNests loop = new LoopNests (cfg, cfg.getEntryID ());
 
 			if (Globals.uDrawDirectorySet ())
 			{
-				// UDrawGraph.makeUDrawFile (loop, subprogramName);
+				UDrawGraph.makeUDrawFile (loop, subprogramName);
 			}
 		}
 	}
 
 	private void addCalls ()
 	{
-<<<<<<< HEAD
-		Debug.debugMessage (getClass (), "Adding calls", 3);
-		program.callg = callgraph;
-
-		addVerticesInCallGraph ();
-		setRoot ();
-		addEdges ();
-	}
-
-	private void addVerticesInCallGraph ()
-	{
-		for (Subprogram s : program)
-		{
-			Debug.debugMessage (getClass (), "Adding subprogram " + s.getSubprogramName ()
-					+ " to call graph", 4);
-			callgraph.addVertex (s.getSubprogramID (), s.getSubprogramName ());
-=======
 		initiateCallGraph ();
 		initLevelMap ();
 		setRoot ();
 		addEdges ();
 	}
-	
+
 	private void initiateCallGraph ()
 	{
 		for (Subprogram s : program)
 		{
-			int subprogramID = s.getSubprogramID ();			
+			int subprogramID = s.getSubprogramID ();
 			disconnectedNodes.add (subprogramID);
 			callgraph.addVertex (subprogramID, s.getSubprogramName ());
-			callSites.put (subprogramID, new ArrayList<Integer> ());
-						
+			callSites.put (subprogramID, new ArrayList <Integer> ());
+
 			for (Vertex v : s.getCFG ())
 			{
 				if (v.numOfSuccessors () == 1 && v.getVertexID () != s.getCFG ().getExitID ())
@@ -140,211 +100,50 @@
 					callSites.get (subprogramID).add (v.getVertexID ());
 				}
 			}
-			
+
 			if (s.getCFG ().numOfVertices () > 0)
 			{
 				possibleRoots.add (s);
 			}
->>>>>>> beec9ac1
 		}
 	}
 
 	private void setRoot ()
-<<<<<<< HEAD
-	{
-		root = program.getSubprogram (1).getCFG ();
-		root.setSubprogramName (program.getSubprogram (1).getSubprogramName ());
-		int rootID = gen.nextInt (MainProgramGenerator.Globals.getNumberOfSubprograms () + 1);
-		program.setRootID (rootID);
-
-		Debug.debugMessage (getClass (), "Root added - rootID is: " + rootID, 4);
-	}
-
-	private boolean checkCallSite (Subprogram s)
-	{
-		for (Vertex v : s.getCFG ())
-		{
-			int vertexID = v.getVertexID ();
-			callSiteID = vertexID;
-
-			System.out.println ("callSiteID: " + callSiteID);
-
-			if (!call.get (s.getSubprogramID ()).contains (callSiteID)
-					&& s.getCFG ().getVertex (callSiteID).numOfSuccessors () == 1)
-			{
-
-				return true;
-=======
 	{
 		int maxCallSites = 0;
 		for (Subprogram s : possibleRoots)
 		{
-			if (callSites.get (s.getSubprogramID()).size () > maxCallSites)
+			if (callSites.get (s.getSubprogramID ()).size () > maxCallSites)
 			{
-				maxCallSites = callSites.get (s.getSubprogramID()).size ();
+				maxCallSites = callSites.get (s.getSubprogramID ()).size ();
 				rootID = s.getSubprogramID ();
->>>>>>> beec9ac1
 			}
 		}
-			
+
 		disconnectedNodes.remove (new Integer (rootID));
 		level++;
 		levelMap.put (rootID, level);
 	}
-<<<<<<< HEAD
 
-	private void addEdges ()
-	{
-		int currentLevel = 1;
-		int subprogramsLeft = numOfSubprograms - 1;
-		Subprogram currentSubprogram = program.getSubprogram (1);
-
-		for (int i = 1; i < numOfSubprograms; ++i)
-		{
-			if (currentLevel < depth && subprogramsLeft > 0)
-			{
-				if (subprogramsLeft > 0)
-				{
-					Subprogram s = program.getSubprogram (i);
-					s.getCFG ().setSubprogramName (s.getSubprogramName ());
-					ArrayList <Integer> callingVertexList = new ArrayList <Integer> ();
-					call.put (s.getSubprogramID (), callingVertexList);
-
-					int successorsID = gen.nextInt (numOfSubprograms - i + 1) + i;
-
-					while (successorsID > i)
-					{
-						Subprogram sNext = program.getSubprogram (successorsID);
-						sNext.getCFG ().setSubprogramName (sNext.getSubprogramName ());
-						successorsID--;
-
-						if (checkCallSite (s))
-						{
-							System.out.println ("condiiton true and callSiteID = " + callSiteID);
-							call.get (s.getSubprogramID ()).add (callSiteID);
-							Debug.debugMessage (getClass (), "Adding call "
-									+ s.getSubprogramName () + " => " + sNext.getSubprogramName ()
-									+ " at call site " + callSiteID, 4);
-							callgraph.addCall (s.getSubprogramName (), sNext.getSubprogramName (),
-									callSiteID);
-						}
-
-						if (!subprograms.contains (sNext))
-						{
-							subprogramsLeft--;
-							subprograms.add (sNext);
-							currentSubprogram = sNext;
-						}
-					}
-					currentLevel++;
-				}
-			} else
-			{
-				break;
-			}
-		}
-
-		if (subprogramsLeft > 0)
-=======
-	
 	private void initLevelMap ()
 	{
 		for (Subprogram s : program)
->>>>>>> beec9ac1
 		{
 			levelMap.put (s.getSubprogramID (), 0);
 		}
-<<<<<<< HEAD
-
-		checkLevel (currentLevel, currentSubprogram);
 	}
 
-	private void connectVerticesLeft ()
-	{
-		ArrayList <Integer> callingVertexInRoot = new ArrayList <Integer> ();
-		int rootID = callgraph.getVertex (root.getSubprogramName ()).getVertexID ();
-		call.put (rootID, callingVertexInRoot);
-		int callSiteID = 0;
-
-		for (int i = 2; i <= numOfSubprograms; ++i)
-		{
-			Subprogram s = program.getSubprogram (i);
-
-			if (!subprograms.contains (s))
-			{
-				subprograms.add (s);
-				int subprogramID = gen.nextInt (numOfSubprograms - i + 1) + i;
-				Subprogram subprogram = program.getSubprogram (subprogramID);
-
-				ArrayList <Integer> callingVertexList = new ArrayList <Integer> ();
-				call.put (subprogram.getSubprogramID (), callingVertexList);
-
-				if (!callgraph.isLeaf (subprogramID))
-				{
-					if (checkCallSite (subprogram))
-					{
-						call.get (subprogram.getSubprogramID ()).add (callSiteID);
-						Debug.debugMessage (getClass (), "Adding call "
-								+ subprogram.getSubprogramName () + " => " + s.getSubprogramName ()
-								+ " at call site " + callSiteID, 4);
-						callgraph.addCall (subprogram.getSubprogramName (), s.getSubprogramName (),
-								callSiteID);
-					}
-				} else
-				{
-					if (checkCallSite (program.getSubprogram (rootID)))
-					{
-						call.get (rootID).add (callSiteID);
-						Debug.debugMessage (getClass (), "Adding call " + root.getSubprogramName ()
-								+ " => " + s.getSubprogramName () + " at call site " + callSiteID,
-								4);
-						callgraph.addCall (root.getSubprogramName (), s.getSubprogramName (),
-								callSiteID);
-					}
-				}
-			}
-		}
-	}
-
-	private void checkLevel (int currentLevel, Subprogram currentSubprogram)
-	{
-		if (currentLevel < depth)
-		{
-			int levelsToBeAdded = depth - currentLevel;
-			for (Subprogram s : subprograms)
-			{
-				if (levelsToBeAdded > 0)
-				{
-					if (callgraph.isLeaf (s.getSubprogramID ()))
-					{
-						callgraph.removeAllPredecessorEdges (s.getSubprogramID ());
-						callgraph.addCall (currentSubprogram.getSubprogramName (), s
-								.getSubprogramName (), numOfSubprograms);
-						Debug.debugMessage (getClass (), "Adding call "
-								+ currentSubprogram.getSubprogramName () + " => "
-								+ s.getSubprogramName () + " at call site " + callSiteID, 4);
-						currentSubprogram = s;
-						levelsToBeAdded--;
-						currentLevel++;
-					}
-				} else
-				{
-					break;
-				}
-=======
-	}
-	
 	private void addEdges ()
 	{
 		while (!disconnectedNodes.isEmpty ())
 		{
 			// pick a random node
 			int node = disconnectedNodes.remove (disconnectedNodes.size () - 1);
-			
+
 			System.out.println ("Analyzing node " + node);
-			
-			ArrayList <Integer> candidateNodes = new ArrayList<Integer> ();
-			
+
+			ArrayList <Integer> candidateNodes = new ArrayList <Integer> ();
+
 			for (Integer key : levelMap.keySet ())
 			{
 				int level = levelMap.get (key);
@@ -353,50 +152,43 @@
 					if (callSites.get (key).size () > 0)
 					{
 						candidateNodes.add (key);
-					}	
+					}
 				}
 			}
-			
+
 			System.out.println ("candidateNodes = " + candidateNodes);
-			
+
 			int predecessors = gen.nextInt (candidateNodes.size ()) + 1;
-			for (int i = 1; i<= predecessors; ++i)
+			for (int i = 1; i <= predecessors; ++i)
 			{
 				int predecessorIndex = gen.nextInt (candidateNodes.size ());
 				int predecessorID = candidateNodes.remove (predecessorIndex);
-				
-				
-				
-				
-						
+
 				int noOfCallSites = gen.nextInt (callSites.get (predecessorID).size ()) + 1;
 				System.out.println ("callSites chosen: " + noOfCallSites);
-				System.out.println ("actual callSites: " + callSites.get(predecessorID).size ());
-				
+				System.out.println ("actual callSites: " + callSites.get (predecessorID).size ());
+
 				for (int j = 0; j < noOfCallSites; ++j)
 				{
 					int callSiteID = callSites.get (predecessorID).get (j);
-					Debug.debugMessage(getClass(), "Adding call from " + predecessorID + " to " 
-							+ node + " at " +  callSiteID, 4);
+					Debug.debugMessage (getClass (), "Adding call from " + predecessorID + " to "
+							+ node + " at " + callSiteID, 4);
 					callgraph.addCall (predecessorID, node, callSiteID);
 				}
-				
-				ArrayList<Integer> remainingCallSites = new ArrayList<Integer> ();
-				
-				for (int j = noOfCallSites; j < callSites.get(predecessorID).size(); ++j)
+
+				ArrayList <Integer> remainingCallSites = new ArrayList <Integer> ();
+
+				for (int j = noOfCallSites; j < callSites.get (predecessorID).size (); ++j)
 				{
-					remainingCallSites.add (callSites.get (predecessorID).get(j));
+					remainingCallSites.add (callSites.get (predecessorID).get (j));
 				}
 				callSites.put (predecessorID, remainingCallSites);
-				System.out.println ("remainingCallsites: " + callSites.get(predecessorID));			
-				
-				
-				if (levelMap.get (predecessorID) > levelMap.get(node))
+				System.out.println ("remainingCallsites: " + callSites.get (predecessorID));
+
+				if (levelMap.get (predecessorID) > levelMap.get (node))
 				{
-					levelMap.put (node, levelMap.get(predecessorID) + 1);
+					levelMap.put (node, levelMap.get (predecessorID) + 1);
 				}
-				
->>>>>>> beec9ac1
 			}
 		}
 	}
